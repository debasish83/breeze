--- conflicted
+++ resolved
@@ -74,13 +74,8 @@
 
 
   val coreDeps = Seq(paranamer, opencsv, logging, log4j)
-<<<<<<< HEAD
   val commonDeps = Seq(paranamer, netlib, jblas, commonsMath)
-  val learnDeps = commonDeps ++ Seq(liblinear)
-=======
-  val commonDeps = Seq(paranamer, netlib, jblas)
   val learnDeps = commonDeps ++ Seq(liblinear, oldScalaActors)
->>>>>>> 3d3ea954
   val vizDeps = Seq(
     "jfree" % "jcommon" % "1.0.16",
     "jfree" % "jfreechart" % "1.0.13",
