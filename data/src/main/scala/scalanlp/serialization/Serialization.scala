--- conflicted
+++ resolved
@@ -61,11 +61,7 @@
   type Output;
 
   /** Inner trait for reading from Input. */
-<<<<<<< HEAD
-  trait Readable[T] extends Serializable {
-=======
-  @serializable trait Readable[@specialized T] {
->>>>>>> 7605925b
+  trait Readable[@specialized T] extends Serializable {
     def read(source: Input): T
     
     /** Returns true if this readable requires streaming. */
@@ -73,11 +69,7 @@
   }
 
   /** Inner trait for writing to Output. */
-<<<<<<< HEAD
-  trait Writable[T] extends Serializable {
-=======
-  @serializable trait Writable[@specialized T] {
->>>>>>> 7605925b
+  trait Writable[@specialized T] extends Serializable {
     def write(sink: Output, what: T): Unit
   }
 
@@ -121,11 +113,7 @@
    * @author dlwh
    * @author dramage
    */
-<<<<<<< HEAD
-  trait CompoundTypes extends SerializationFormat { outer =>
-=======
   trait CompoundTypes { self : SerializationFormat with PrimitiveTypes =>
->>>>>>> 7605925b
 
     protected def readName(in : Input) : String;
 
