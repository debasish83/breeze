--- conflicted
+++ resolved
@@ -33,20 +33,6 @@
 
 ```scala
 libraryDependencies  ++= Seq(
-<<<<<<< HEAD
-            // other dependencies here
-            "org.scalanlp" %% "breeze" % "0.10",
-            // native libraries are not included by default. add this if you want them (as of 0.7)
-            // native libraries greatly improve performance, but increase jar sizes.
-            "org.scalanlp" %% "breeze-natives" % "0.10"
-)
-
-resolvers ++= Seq(
-            // other resolvers here
-            // if you want to use snapshot builds (currently 0.11-SNAPSHOT), use this.
-            "Sonatype Snapshots" at "https://oss.sonatype.org/content/repositories/snapshots/",
-            "Sonatype Releases" at "https://oss.sonatype.org/content/repositories/releases/"
-=======
   // other dependencies here
   "org.scalanlp" %% "breeze" % "0.10",
   // native libraries are not included by default. add this if you want them (as of 0.7)
@@ -59,7 +45,6 @@
   // if you want to use snapshot builds (currently 0.11-SNAPSHOT), use this.
   "Sonatype Snapshots" at "https://oss.sonatype.org/content/repositories/snapshots/",
   "Sonatype Releases" at "https://oss.sonatype.org/content/repositories/releases/"
->>>>>>> 09d136bb
 )
 
 // or 2.11.5
