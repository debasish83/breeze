package breeze.numerics

/*
 Copyright 2012 David Hall

 Licensed under the Apache License, Version 2.0 (the "License");
 you may not use this file except in compliance with the License.
 You may obtain a copy of the License at

 http://www.apache.org/licenses/LICENSE-2.0

 Unless required by applicable law or agreed to in writing, software
 distributed under the License is distributed on an "AS IS" BASIS,
 WITHOUT WARRANTIES OR CONDITIONS OF ANY KIND, either express or implied.
 See the License for the specific language governing permissions and
 limitations under the License.
*/

import breeze.linalg._
import org.scalatest._
import org.scalatest.junit._
import org.scalatest.prop._
import org.junit.runner.RunWith
import org.scalacheck.{Prop, Arbitrary}
import breeze.math.Complex

@RunWith(classOf[JUnitRunner])
class NumericsTest extends FunSuite with Checkers with Matchers {

  test("softmax") {
    import math.{log=>mlog}
    import breeze.linalg.softmax
    (softmax(mlog(5.0), mlog(2)) should be (mlog(7) +- 1e-10))
    (softmax(mlog(2), mlog(5)) should be (mlog(7) +- 1e-10))
    (softmax(Double.NegativeInfinity, mlog(5)) should be (mlog(5) +- 1e-10))
    (softmax(mlog(5), Double.NegativeInfinity) should be (mlog(5) +- 1e-10))
    (softmax(Double.NegativeInfinity, Double.NegativeInfinity) should be (Double.NegativeInfinity))

    (softmax(Array(mlog(1), mlog(2), mlog(3))) should be (mlog(6) +- 1e-10))
    (softmax(Array(mlog(1), mlog(2), Double.NegativeInfinity)) should be (mlog(3) +- (1e-10)))

    val s = log1p(Array.tabulate(5)(_.toDouble))
    (softmax(s) should be (mlog(15) +- 1e-10))
    (softmax(Double.NegativeInfinity +: s) should be (mlog(15) +- 1e-10))
    (softmax(s :+ Double.NegativeInfinity) should be (mlog(15) +- 1e-10))

    (softmax(DenseVector(s)) should be (mlog(15) +- 1e-10))
    (softmax(DenseVector(s)(0 until s.length-1)) should be (mlog(10) +- 1e-10))
  }

  test("logDiff") {
    import breeze.linalg.logDiff
    (logDiff(log(5), log(2)) should be (log(3) +- 1e-10))
    (logDiff(log(5), log(5)) should be (Double.NegativeInfinity))

    an [IllegalArgumentException] should be thrownBy logDiff(log(5), log(6))
  }

  import Arbitrary._

  implicit def ae(x: Double) = new {
    def =~=(y: Double) = breeze.numerics.closeTo(x, y, 1E-6)
  }

  // TODO 2.9 filter out Double.MaxValue.
  test("softmax is approximately associative") {
    check(Prop.forAll { (a: Double, b:Double, c: Double) =>
      Seq(a,b,c).exists(x => x > 1E300 || x < -1E300) ||
      softmax(a,softmax(b,c)) =~= softmax(softmax(a,b),c)
    })
    check(Prop.forAll { (a: Double, b:Double, c: Double) =>
      Seq(a,b,c).exists(x => x > 1E300 || x < -1E300) ||
      softmax(a,softmax(b,c)) =~= softmax(Array(a,b,c))
    })
  }

  test("sum distributes over softmax") {
    check(Prop.forAll { (a: Double, b:Double, c: Double) =>
      Seq(a,b,c).exists(x => x > 1E300 || x < -1E300) ||
      (a + softmax(b,c)) =~= (softmax(a + b,a+c))
    })
  }

  test("exp(digamma(x)) ≈ x - .5, x >= 10") {
    check(Prop.forAll { (a: Double) =>
      a.abs < 10 || a.abs > Double.MaxValue / 2 || exp(breeze.numerics.digamma(a.abs)) =~= (a.abs - .5)
    })
  }

  test("lgamma") {
    import breeze.numerics.{lgamma=>lg}
    lg(10) should be (12.8018274801 +- 1E-8)
  }

  test("lbeta") {
    assert(exp(breeze.numerics.lbeta(breeze.linalg.DenseVector(1.0, 2.0))) === 0.5)
  }

  test("incomplete gamma") {
    import breeze.numerics.{lgamma=>lg}
    import breeze.numerics.gammp
    lg(3.0,4.0) should be (0.4212028764812177 +- 1E-8)
    lg(3.0,1.0) should be (-1.828821079471455 +- 1E-8)
    assert(lg(3.0,DenseVector(4.0, 1.0))  === DenseVector(lg(3.0, 4.0), lg(3.0, 1.0)))
    assert(lg(DenseVector(3.0, 3.0),4.0)  === DenseVector(lg(3.0, 4.0), lg(3.0, 4.0)))
    assert(lg(DenseVector(3.0, 3.0),DenseVector(4.0, 1.0))  === DenseVector(lg(3.0, 4.0), lg(3.0, 1.0)))
    gammp(3.0, 1.0) should be (0.08030139707139419 +- 1E-8)
    gammp(3.0, 4.0) should be (0.7618966944464557 +- 1E-8)
    gammp(3.0, 10.0) should be (0.9972306042844884 +- 1E-8)
  }

  test("erf") {
    import breeze.numerics.{erf,erfi}
    erf(3.0) should be (.9999779095030014 +- 1E-8)
    erf(-3.0) should be (-.9999779095030014 +- 1E-8)
    erf(1E-4) should be (0.00011283791633342489 +- 1E-8)
    erfi(3.0) should be (1629.994622601567 +- 1E-4)
    erfi(-3.0) should be (-1629.994622601567 +- 1E-4)
    erf(1E-4) should be (0.00011283791708567767 +- 1E-8)
  }

  test("basic ufunc tests") {
    import breeze.numerics._
    exp(DenseVector(0.0))
    exp(DenseVector(0.0f))
    log(DenseVector(Complex.zero))
    log(SparseVector(Complex.zero))
    log(SparseVector(0.0))
    exp(SparseVector(0.0f))
  }

  test("in place works for exp") {
    import breeze.numerics._
    val v = DenseVector.rand(20)
    val expv = exp(v)
    exp.inPlace(v)
    assert(v === expv)

    val m = DenseMatrix.rand(2,2)
    val mexp = exp(m)
    exp.inPlace(m)
    assert(m === mexp)

    val sv = SparseVector.tabulate(3)(_.toDouble)
    val svexp = exp(sv)
    exp.inPlace(sv)
    assert(sv === svexp)
  }

  test("isOdd/isEven") {
    assert(isOdd(1), "1 should be odd!")
    assert(isEven(0.0), "0.0 should be even!")
    assert(isEven(DenseVector(2.0f, 1.5f, -3.0f)) == DenseVector(true, false, false) , "an array of floats")

  }

  test("sinc"){
    val testThreshold = 1.0E-15
    assert( abs(sinc(1d) - 0.8414709848078965) < testThreshold)
    assert( abs(sinc(1f) - 0.8414709848078965) < testThreshold*1.0E8)
    assert( sinc(0d) == 1d )

    val testDV = DenseVector( -10d, -7d, -4d, -1d )
    assert( norm( sinc(testDV) - DenseVector(-0.05440211108893698, 0.09385522838839844, -0.18920062382698205,0.8414709848078965) ) < testThreshold)
  }

  test("sincpi"){
    val testThreshold = 1.0E-15
    assert( abs(sincpi(1d) - 3.898171832519376E-17) < testThreshold)
    assert( abs(sincpi(1f) - 3.898171832519376E-17) < testThreshold*1.0E8)
    assert( sincpi(0d) == 1d )

    val testDV = DenseVector( -3d, -2.5, -2d, -1.5 )
    assert( norm( sincpi(testDV) - DenseVector(3.898171832519376E-17, 0.127323954473516, -3.898171832519376E-17, -0.212206590789194 ) ) < testThreshold)
  }

  test("nextPower"){
    assert( nextExponent10(0.05d) == -1d )
    //assert( nextExponent10(0d) == Double.NegativeInfinity )
    assert( nextExponent10(15d) == 2d )
    assert( nextPower10(0.05d) == 0.1d )
    //assert( nextPower10(0d) == 1d )
    assert( nextPower10(15d) == 100d )

    assert( nextExponent2(0.2) == -2d )
    //assert( nextExponent2(0d) == Double.NegativeInfinity )
    assert( nextExponent2(15d) == 4d )
    assert( nextPower2(0.2d) == 0.25d )
    //assert( nextPower2(0d) == 1d )
    assert( nextPower2(15d) == 16d )
  }

  test("log"){
    assert( log(2d, 4d) == 2d )
    assert( log(3d, 81d) == 4d )
  }

<<<<<<< HEAD
  test("log with sink") {
    assert( log.withSink(DenseVector(0.0))(DenseVector(4.0)) == DenseVector(log(4.0)) )
  }
=======
  test("pow"){
    assert( pow(2d, 4d) == 16 )
    assert( pow.inPlace(DenseVector(2d, 3d), 4d) == DenseVector(16d, 81d) )
  }

//  test("with sink") {
//    assert( log.withSink(DenseVector(0.0))(DenseVector(4d)) == 2d )
//
//  }
>>>>>>> 4c04aa3a
}<|MERGE_RESOLUTION|>--- conflicted
+++ resolved
@@ -195,11 +195,6 @@
     assert( log(3d, 81d) == 4d )
   }
 
-<<<<<<< HEAD
-  test("log with sink") {
-    assert( log.withSink(DenseVector(0.0))(DenseVector(4.0)) == DenseVector(log(4.0)) )
-  }
-=======
   test("pow"){
     assert( pow(2d, 4d) == 16 )
     assert( pow.inPlace(DenseVector(2d, 3d), 4d) == DenseVector(16d, 81d) )
@@ -209,5 +204,4 @@
 //    assert( log.withSink(DenseVector(0.0))(DenseVector(4d)) == 2d )
 //
 //  }
->>>>>>> 4c04aa3a
 }