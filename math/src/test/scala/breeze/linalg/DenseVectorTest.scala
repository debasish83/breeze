--- conflicted
+++ resolved
@@ -106,10 +106,7 @@
     val s2: DenseVector[Double] = x.slice(2,4)
 
     assert(s === DenseVector(3.0, 4.0))
-<<<<<<< HEAD
-=======
     assert(s2 === DenseVector(3.0, 4.0))
->>>>>>> 1da9cfa6
 
     val t = s.t
 
