--- conflicted
+++ resolved
@@ -29,15 +29,9 @@
  * @tparam K
  * @tparam V
  */
-<<<<<<< HEAD
-sealed trait QuasiTensor[@spec(Int) K, @spec(Double, Int, Float, Long) V] {
+trait QuasiTensor[@spec(Int) K, @spec(Double, Int, Float, Long) V] {
   def apply(i: K): V
   def update(i: K, v: V): Unit
-=======
-trait QuasiTensor[@specialized(Int) K, @specialized(Int, Float, Double) V] {
-  def apply(i: K):V
-  def update(i: K, v: V)
->>>>>>> 1109f995
   def keySet: scala.collection.Set[K]
 
     // Aggregators
