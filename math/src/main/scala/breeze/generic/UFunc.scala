--- conflicted
+++ resolved
@@ -215,21 +215,20 @@
     }
   }
 
-<<<<<<< HEAD
+  implicit def canTransformValuesUFunc2[Tag, T, V, V2](implicit canTransform: CanTransformValues[T, V],
+                                                       impl: UImpl2[Tag, V, V2, V]):InPlaceImpl2[Tag, T, V2] = {
+    new InPlaceImpl2[Tag, T, V2] {
+      def apply(v: T, v2: V2) = { canTransform.transform(v, impl.apply(_, v2)) }
+    }
+  }
+
   implicit def canMapToSinkValuesUFunc[Tag, S, T, V, V2](implicit scalar: ScalarOf[T, V],
                                                          canMapToSink: mapValues.SinkImpl2[S, T, V=>V2],
                                                          impl: UImpl[Tag, V, V2]): SinkImpl[Tag, S, T] = {
     new SinkImpl[Tag, S, T] {
       def apply(sink: S, v: T) = { canMapToSink(sink, v, impl.apply) }
-=======
-  implicit def canTransformValuesUFunc2[Tag, T, V, V2](implicit canTransform: CanTransformValues[T, V],
-                                                       impl: UImpl2[Tag, V, V2, V]):InPlaceImpl2[Tag, T, V2] = {
-    new InPlaceImpl2[Tag, T, V2] {
-      def apply(v: T, v2: V2) = { canTransform.transform(v, impl.apply(_, v2)) }
->>>>>>> 4c04aa3a
-    }
-  }
-
+    }
+  }
 
   implicit def collapseUred[Tag, V1, AxisT<:Axis, TA, VR, Result](implicit handhold: CanCollapseAxis.HandHold[V1, AxisT, TA],
                                                                   impl: UImpl[Tag, TA, VR],
