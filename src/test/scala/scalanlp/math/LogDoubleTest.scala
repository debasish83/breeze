package scalanlp.math;
/*import org.scalacheck._;
import org.scalatest.prop._;
import org.scalacheck.Arbitrary._
import org.scalacheck.Prop._
/*
object LogDoubleSpecification extends PropSuite with Checkers {

  test("add", (d:Double, e:Double)  => { (new LogDouble(d) + new LogDouble(e)).value == d + e})
}
<<<<<<< HEAD
=======

>>>>>>> c50ffd0d
*/<|MERGE_RESOLUTION|>--- conflicted
+++ resolved
@@ -8,8 +8,4 @@
 
   test("add", (d:Double, e:Double)  => { (new LogDouble(d) + new LogDouble(e)).value == d + e})
 }
-<<<<<<< HEAD
-=======
-
->>>>>>> c50ffd0d
 */