package breeze.linalg
/*
 Copyright 2012 David Hall

 Licensed under the Apache License, Version 2.0 (the "License")
 you may not use this file except in compliance with the License.
 You may obtain a copy of the License at

 http://www.apache.org/licenses/LICENSE-2.0

 Unless required by applicable law or agreed to in writing, software
 distributed under the License is distributed on an "AS IS" BASIS,
 WITHOUT WARRANTIES OR CONDITIONS OF ANY KIND, either express or implied.
 See the License for the specific language governing permissions and
 limitations under the License.
*/
import org.scalacheck.{Arbitrary,Gen}
import scala.util.Random
import org.scalatest._
import org.scalatest.junit._
import org.scalatest.prop._
import org.scalatest.matchers.ShouldMatchers
import org.junit.runner.RunWith
import breeze.util.DoubleImplicits
import breeze.numerics._

/**
 *
 * @author dlwh
 */

@RunWith(classOf[JUnitRunner])
class LinearAlgebraTest extends FunSuite with Checkers with ShouldMatchers with DoubleImplicits {
  test("kron") {
    val a = DenseMatrix((1,2),(3,4))
    val b = DenseMatrix((0,5),(6,7))
    assert(kron(a,b) === DenseMatrix((0,5,0,10),(6,7,12,14),(0,15,0,20),(18,21,24,28)))
  }

  test("ranks") {
    assert(ranks(DenseVector(1,2,3)).toList  === List(1.0,2.0,3.0))
    assert(ranks(DenseVector(3,-1,2)).toList === List(3.0,1.0,2.0))
    assert(ranks(DenseVector(1,2,3,3)).toList === List(1.0,2.0,3.5,3.5))
    assert(ranks(DenseVector(1,2,3,3,3)).toList === List(1.0,2.0,4.0,4.0,4.0))
  }

  test("cholesky") {
    val A = DenseMatrix((1.0,0.0,0.0),(2.0,3.0,0.0),(4.0,5.0,6.0))
    val Sigma = A * A.t
    assert(cholesky(Sigma) === A)
  }

  test("eigSym") {
    val A = DenseMatrix((9.0,0.0,0.0),(0.0,82.0,0.0),(0.0,0.0,25.0))
    val (lambda, evs) = eigSym(A)
    assert(lambda === DenseVector(9.0,25.0,82.0))
    assert(evs === DenseMatrix((1.0,0.0,0.0),(0.0,0.0,1.0),(0.0,1.0,0.0)))
  }

  test("LUfactorization") {
    val (m, _) = LU(DenseMatrix(( 29, 42, -4, 50, 1),
                           ( 20,-31, 32, 21, 2),
                           (-47,-20, 24,-22, 3),
                           (  3, 17,-45, 23, 4)))
    val aux = DenseMatrix((-47.0000, -20.0000, 24.0000, -22.0000, 3.0000),
                     ( -0.4255, -39.5106, 42.2127,  11.6382, 3.2765),
                     ( -0.6170,  -0.7506, 42.4964,  45.1620, 5.3107),
                     ( -0.0638,  -0.3979, -0.6275,  54.5694, 8.8282))
    assert(m.iterator forall { case (idx,v) => math.abs(v-aux(idx)) < 1e-4})
  }

  test("det") {
    val A = DenseMatrix((9,26,21),(48,3,11),(7,48,26))
    det(A) should be (13446.99999999 plusOrMinus 1e-6)

    val B = DenseMatrix((1,2,3),(4,5,-6),(7,8,9))
    det(B) should be (-72.0 plusOrMinus 1e-16)

    val C = DenseMatrix((1,2,3),(2,4,6),(0,-1,0)) // 1st and 2nd row linearly dep.
    det(C) should be (0.0 plusOrMinus 1e-6)

    val D = DenseMatrix((-1,1,-1),(1,2,3),(3,-10,1))
    det(D) should be (-8.0 plusOrMinus 1E-6)
  }

  test("logdet") {
    val A = DenseMatrix((9,26,21),(48,3,11),(7,48,26))
    val (signA, detA) = logdet(A)
    detA should be (math.log(13446.99999999) plusOrMinus 1e-8)
    signA should be (1.0 plusOrMinus 1e-8)

    val B = DenseMatrix((1,2,3),(4,5,-6),(7,8,9))
    val (signB, detB) = logdet(B)
    detB should be (math.log(72.0) plusOrMinus 1e-15)
    assert(signB === -1.0)

    val C = DenseMatrix((1,2,3),(2,4,6),(0,-1,0)) // 1st and 2nd row linearly dep.
    val (signC, detC) = logdet(C)
    detC should be (Double.NegativeInfinity plusOrMinus 1e-15)
    assert(signC === 0.0)

    val D = DenseMatrix((-1,1,-1),(1,2,3),(3,-10,1))
    val (signD, detD) = logdet(D)
    detD should be (math.log(8) plusOrMinus 1e-8)
    assert(signD === -1.0)
  }

  test("cond") {
    val A = DenseMatrix( (1.0, 0.0, -1.0), (0.0, 1.0, 0.0), (1.0, 0.0, 1.0))
    assert((cond(A) - math.sqrt(2)).abs < 1E-6, cond(A))

    A(0, 0) = -1.0 // row 0 and row 2 are linearly dependent now
    assert(cond(A) === Double.PositiveInfinity)

  }

  test("inv") {
    val X = DenseMatrix(( 29.0, 42.0, -4.0, 50.0),
                   ( 20.0,-31.0, 32.0, 21.0),
                   (-47.0,-20.0, 24.0,-22.0),
                   (  3.0, 17.0,-45.0, 23.0))
    val I = DenseMatrix.eye[Double](4)
    assert((inv(X) * X).iterator forall { case (idx,v) => math.abs(v-I(idx)) < 1e-15})
  }

  test("pinv") {
    val X = DenseMatrix((54.0, 95.0), (23.0, 25.0), (70.0, 41.0), (31.0, 19.0))
    val I = DenseMatrix.eye[Double](2)
    assert((pinv(X) * X).iterator forall { case (idx,v) => math.abs(v-I(idx)) < 1e-15})
  }

  test("cross") {
    // specific example; with prime elements
    val (v1, v2, r) = (DenseVector(13, 3, 7), DenseVector(5, 11, 17), DenseVector(-26, -186, 128))
    assert(cross(v1, v2) === r)
    assert(cross(v2, v1) === r * -1)

    // test using a re-write of the cross-product equation and a scalacheck arbitrary generator
    implicit def arb3DVector: Arbitrary[DenseVector[Double]] = Arbitrary {
      for {
	els <- Gen.containerOfN[Array, Double](3, Gen.chooseNum[Double](-100.0, 100.0))
      } yield DenseVector(els(0), els(1), els(2))
    }
    check {(a: DenseVector[Double], b: DenseVector[Double]) =>
      val r = DenseVector(
        a(1) * b(2) - a(2) * b(1),
        a(2) * b(0) - a(0) * b(2),
        a(0) * b(1) - a(1) * b(0))
      cross(a, b) == r
      cross(b, a) == r * -1.0
    }

    // test the failure that should occur if a or b does not have 3 components
    val v4comp = DenseVector(1,2,3,4)
    intercept[IllegalArgumentException] {
      cross(v4comp, v4comp)
    }
  }

  test("rank") {
    val r1 = DenseMatrix((1.0,2.0,3.0), (1.0,2.0,3.0), (1.0,2.0,3.0))  // rank 1 matrix
    val r2 = DenseMatrix((1.0,2.0,3.0), (4.0,5.0,6.0), (7.0,8.0,9.0))  // rank 2 matrix
    val r3 = DenseMatrix((1.0,2.0,3.0), (4.0,5.0,6.0), (6.0,8.0,9.0))  // rank 3 matrix
    assert(rank(r1) === 1)
    assert(rank(r2) === 2)
    assert(rank(r3) === 3)
  }

  test("qr") {
    val A = DenseMatrix((1.0, 1.0, 1.0), (4.0, 2.0, 1.0), (16.0, 4.0, 1.0))
    val (_Q, _R) = qr(A)

    assert( (_Q.t * _Q).trace.closeTo(_Q.rows) )
    for(i <- 0 until _R.rows; j <- 0 until i) {
      assert(_R(i,j) === 0.0)
    }

    val reA: DenseMatrix[Double] = _Q * _R
    for(i <- 0 until A.rows; j <- 0 until A.cols) {
      reA(i,j) should be (A(i, j) plusOrMinus 1E-6)
    }

  }


  test("qr just[QR]") {
    val A = DenseMatrix((1.0, 1.0, 1.0), (4.0, 2.0, 1.0), (16.0, 4.0, 1.0))
    val (_Q, _R) = qr(A)
    val _Q2 = qr.justQ(A)
    assert (_Q2 === _Q)
    assert (_R === qr.justR(A))
  }

  test("qrp") {
    val A = DenseMatrix((1.0, 1.0, 1.0), (4.0, 2.0, 1.0), (16.0, 4.0, 1.0))
    val (_QQ, _RR, _P, _) = qrp(A)
    val ap = A * _P.values.map(_.toDouble)
    _QQ * _RR foreachPair { case ((i,j), v) => v should be (ap(i,j) plusOrMinus 1e-8) }
  }

  test("mean and variance") {
    val r = new Random(0)
    val data =  Array.fill(100000)(r.nextGaussian)
    val (m,v) = meanAndVariance(data)
    val (m2,v2) = meanAndVariance(data.iterator)
    assert(breeze.numerics.closeTo(m,0.0,1E-2), m + " should be 0")
    assert(breeze.numerics.closeTo(v,1.0,1E-2), v + " should be 1")
    assert(m2 === m)
    assert(v2 === v)
  }

  test("simple eig test") {
    val (w, _, v) = eig(diag(DenseVector(1.0, 2.0, 3.0)))
    assert(w === DenseVector(1.0, 2.0, 3.0))
    assert(v === diag(DenseVector(1.0, 1.0, 1.0)))
  }

  test("complex eig test") {
    // complex, get it?
    val (w, wi, v) = eig(DenseMatrix((1.0, -1.0), (1.0, 1.0)))
    assert(w === DenseVector(1.0, 1.0))
    assert(wi === DenseVector(1.0, -1.0))
    assert((v - diag(DenseVector(0.7071067811865475, -0.7071067811865475))).valuesIterator.max.abs < 1E-7)
    // TODO, we seem to throw out VI... these seems bad...
  }

  test("svd") {
    val m = DenseMatrix((2.0,4.0),(1.0,3.0),(0.0,0.0),(0.0,0.0))
    val (u, s, vt) = svd(m)

    // u and vt are unitary
    (u.t * u).trace should be (u.rows.toDouble plusOrMinus 1E-5)
    (vt * vt.t).trace should be (vt.rows.toDouble plusOrMinus 1E-5)

    // s is sorted by size of singular value, and be nonnegative
    for(i <- 1 until s.length) {
      assert(s(i) <= s(i-1), s"s($i) > s(${i-1}): ${s(i)} > ${s(i-1)}")
      assert(s(i) >= 0, s"s($i) < 0: ${s(i)}")
    }


    val ss = DenseMatrix.zeros[Double](m.rows, m.cols)
    diag(ss(0 until s.length, 0 until s.length)) := s
    val reM: DenseMatrix[Double] =  u * ss * vt
    for(i <- 0 until m.rows; j <- 0 until m.cols) {
      reM(i,j) should be (m(i, j) plusOrMinus 1E-6)
    }
  }

  test("csc svd"){
    val m1 = DenseMatrix((2.0,4.0),(1.0,3.0),(0.0,0.0),(0.0,0.0))
    val m2 = CSCMatrix((2.0,4.0),(1.0,3.0),(0.0,0.0),(0.0,0.0))
    
    val (u1, s1, vt1) = svd(m1)

    val (u2,s2,vt2) = svd(m2,2)
    //println(s1)
   // println(s2)
    val w = s1-s2
    w.foreach{ e =>
    assert(scala.math.abs(e) <= 0.00001)
    }
  }

  test("small pow test") {
    val X = DenseMatrix(( .7, .2), (.3, .8))
    assert(mpow(X, 1) === X)
    assert( abs(mpow(X, .5) - DenseMatrix((.82426, 0.11716), (.17574, 0.88284))).max < 1E-5, mpow(X, .5))
  }

  test("diff test") {
    val testThreshold = 1.0E-15
    val xDouble = DenseVector( .7, .2, .3, .8)
    assert( norm( diff(xDouble) - DenseVector(-0.5, 0.1, 0.5) ) < testThreshold)
    assert( norm( diff(xDouble, 2) - DenseVector(0.6, 0.4) ) < testThreshold)
    val x1 = DenseVector( .7)
    assert(diff(x1) == DenseVector[Double]())
    val xInt = DenseVector( 7, 2, 3, 8)
    assert(diff(xInt, 3) == DenseVector(-2))
  }

  test("reverse test") {
    val xDouble = DenseVector( .7, .2, .3, .8)
    assert( reverse(xDouble) == DenseVector(.8, .3, .2, .7)  )
    val xEmpty = DenseVector[Long]()
    assert( reverse(xEmpty) == DenseVector[Long]() )
  }

<<<<<<< HEAD
=======
  test("accumulate test") {
    val xDouble = DenseVector( .7, .2, .3, .8)
    assert( norm(accumulate(xDouble) - DenseVector(.7, .9, 1.2, 2.0)) < 1.0E-15  )
    val xInt = DenseVector( 7, 2, 3, 8)
    assert( norm(accumulate(xInt) - DenseVector(7, 9, 12, 20)) < 1.0E-15  )
    val xEmpty = DenseVector[Long]()
    assert( accumulate(xEmpty) == DenseVector[Long]() )
  }


  /**
   * Test based on the values in Lindsay Smith's tutorial:
   *
   * http://www.cs.otago.ac.nz/cosc453/student_tutorials/principal_components.pdf
   */
  test("pca") {

    // The data
    val smithData = DenseMatrix(
      (2.5,2.4), (0.5,0.7), (2.2,2.9), (1.9,2.2), (3.1,3.0), 
      (2.3,2.7), (2.0,1.6), (1.0,1.1), (1.5,1.6), (1.1,0.9))

    // The correct answers bundled up.
    object smithTruth {

      val centeredData = DenseMatrix(
	(0.69                ,  0.4900000000000002   ),
	(-1.31               ,  -1.2099999999999997  ),
	(0.3900000000000001  ,  0.9900000000000002   ),
	(0.08999999999999986 ,  0.2900000000000005   ),
	(1.29                ,  1.0900000000000003   ),
	(0.48999999999999977 ,  0.7900000000000005   ),
	(0.18999999999999995 ,  -0.3099999999999996  ),
	(-0.81               ,  -0.8099999999999996  ),
	(-0.31000000000000005,  -0.3099999999999996  ),
	(-0.71               ,  -1.0099999999999998  ))

      val covmat = DenseMatrix(
	(0.6165555555555556,  0.6154444444444445),
	(0.6154444444444445,  0.7165555555555555))

      val eigenvalues = 
	DenseVector(1.2840277121727839, 0.04908339893832735)

      val eigenvectors = DenseMatrix(
	(-0.6778733985280118,  -0.735178655544408),
	(-0.735178655544408,   0.6778733985280118)) 

      val scores = DenseMatrix(
	( -0.8279701862010882,   -0.17511530704691552 ),
	(1.7775803252804288  ,  0.14285722654428046   ),
	(-0.9921974944148888 ,  0.3843749888804126    ),
	(-0.27421041597539964,  0.13041720657412714   ),
	(-1.6758014186445402 ,  -0.2094984612567533   ),
	(-0.9129491031588082 ,  0.17528244362036988   ),
	(0.099109437498444   ,  -0.34982469809712086  ),
	(1.1445721637986597  ,  0.04641725818328124   ),
	(0.43804613676244986 ,  0.017764629675083132  ),
	(1.2238205550547403  ,  -0.16267528707676204  ))
    }

    val pca = princomp(smithData)

    def vectorsNearlyEqual(A: DenseVector[Double], B: DenseVector[Double]) {
      for(i <- 0 until A.length)
        A(i) should be (B(i) plusOrMinus 1E-6)
    }

    def matricesNearlyEqual(A: DenseMatrix[Double], B: DenseMatrix[Double]) {
      for(i <- 0 until A.rows; j <- 0 until A.cols)
        A(i,j) should be (B(i, j) plusOrMinus 1E-6)
    }

    matricesNearlyEqual(smithData(*,::) - pca.center, smithTruth.centeredData)
    matricesNearlyEqual(pca.covmat, smithTruth.covmat)
    matricesNearlyEqual(pca.covmat, smithTruth.covmat)
    vectorsNearlyEqual(pca.eigenvalues, smithTruth.eigenvalues)
    matricesNearlyEqual(pca.loadings, smithTruth.eigenvectors)
    matricesNearlyEqual(pca.scores, smithTruth.scores)

  }

  test("RangeExtender test") {
    val xInt = DenseVector(0, 1, 2, 3, 4, 5)

    val rangeIncl = 3 to 5
    val rangeInclN1 = 3 to -1
    val rangeInclN2 = -3 to 5
    val rangeInclN3 = -1 to 3 by -1
    val rangeInclN4 = 5 to -3 by -1
    val rangeInclN5 = -1 to -3 by -1

    val rangeExcl = 0 until 5
    val rangeExclN1 = 3 until -1
    val rangeExclN2 = -1 until 3 by -1

    assert( xInt( rangeIncl ) == DenseVector(3, 4, 5), "range inclusive" )
//    println( rangeInclN1.start + " " + rangeInclN1.end + " " + rangeInclN1.step)
//    val rangeInclN1r = rangeInclN1.getRangeWithoutNegativeIndexes( xInt.length )
//    println( rangeInclN1r.start + " " + rangeInclN1r.end + " " + rangeInclN1r.step)
    assert( xInt( rangeInclN1 ) == DenseVector(3, 4, 5), "range inclusive, negative end"  )
    assert( xInt( rangeInclN2 ) == DenseVector(3, 4, 5), "range inclusive, negative start"  )
    assert( xInt( rangeInclN3 ) == DenseVector(5, 4, 3), "range inclusive, negative start/step"  )
    assert( xInt( rangeInclN4 ) == DenseVector(5, 4, 3), "range inclusive, negative end/step"  )
    assert( xInt( rangeInclN5 ) == DenseVector(5, 4, 3), "range inclusive, negative start/end/step"  )

    assert( xInt( rangeExcl ) == DenseVector(0, 1, 2, 3, 4), "range exclusive" )
    intercept[IllegalArgumentException]{ xInt(rangeExclN1) }
    intercept[IllegalArgumentException]{ xInt(rangeExclN2) }
  }

>>>>>>> ad2199cd
}<|MERGE_RESOLUTION|>--- conflicted
+++ resolved
@@ -286,17 +286,6 @@
     assert( reverse(xEmpty) == DenseVector[Long]() )
   }
 
-<<<<<<< HEAD
-=======
-  test("accumulate test") {
-    val xDouble = DenseVector( .7, .2, .3, .8)
-    assert( norm(accumulate(xDouble) - DenseVector(.7, .9, 1.2, 2.0)) < 1.0E-15  )
-    val xInt = DenseVector( 7, 2, 3, 8)
-    assert( norm(accumulate(xInt) - DenseVector(7, 9, 12, 20)) < 1.0E-15  )
-    val xEmpty = DenseVector[Long]()
-    assert( accumulate(xEmpty) == DenseVector[Long]() )
-  }
-
 
   /**
    * Test based on the values in Lindsay Smith's tutorial:
@@ -399,5 +388,4 @@
     intercept[IllegalArgumentException]{ xInt(rangeExclN2) }
   }
 
->>>>>>> ad2199cd
 }