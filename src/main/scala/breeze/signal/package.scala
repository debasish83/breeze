package breeze
/*
Copyright 2012 David Hall

Licensed under the Apache License, Version 2.0 (the "License")
you may not use this file except in compliance with the License.
You may obtain a copy of the License at

http://www.apache.org/licenses/LICENSE-2.0

Unless required by applicable law or agreed to in writing, software
distributed under the License is distributed on an "AS IS" BASIS,
WITHOUT WARRANTIES OR CONDITIONS OF ANY KIND, either express or implied.
See the License for the specific language governing permissions and
limitations under the License.
*/

<<<<<<< HEAD
import breeze.signal.support.{OverhangOpt, CanConvolve, CanFFT, CanIFFT}
=======
>>>>>>> 92715045

/**This package provides digital signal processing functions.
 *
 * @author ktakagaki
 */
package object signal {

<<<<<<< HEAD
  // <editor-fold desc="Fourier Transforms">
  /**Returns the fast fourier transform of a DenseVector or DenseMatrix. Currently,
   * DenseVector/DenseMatrix types of Double and Complex are supported. Scaling
   * follows the common signal processing convention, i.e. <b>no scaling on forward DFT</b>,
   * and 1/n scaling for the inverse DFT. Of note, fft(x: DenseMatrix[Double]) will
   * perform the 2D fft in both row and column dimensions, as opposed to the MatLab
   * toolbox syntax, which performs column-wise 1D fft.</p>
   * Implementation is via the implicit trait CanFFT[ InputType,  OutputType ],
   * which is found in breeze.signal.support.CanFFT.scala.
   *
   * @param v DenseVector or DenseMatrix to be fft'ed
   * @param canFFT implicit delegate which is used for implementation. End-users should not use this argument.
   * @return
   */
  def fourierTransform[Input, Output](v: Input)(implicit canFFT: CanFFT[Input, Output]): Output = canFFT(v)
  /**Deprecated, see [[breeze.signal.fourierTransform]]*/
  @deprecated("use fourierTransform", "v.0.6")
  def fft[Input, Output](v: Input)(implicit canFFT: CanFFT[Input, Output]): Output = canFFT(v)

  /**Returns the inverse fast fourier transform of a DenseVector or DenseMatrix. Currently,
    * DenseVector/DenseMatrix types of Double and Complex are supported. Scaling
    * follows the common signal processing convention, i.e. no scaling on forward DFT,
    * and <b>1/n scaling for the inverse DFT</b>. Of note, ifft(x: DenseMatrix[Double]) will
    * perform the 2D ifft in both row and column dimensions, as opposed to the MatLab
    * toolbox syntax, which performs column-wise 1D ifft.</p>
    * Implementation is via the implicit trait CanIFFT[ InputType,  OutputType ],
    * which is found in breeze.signal.support.CanIFFT.scala.
    *
    * @param v DenseVector or DenseMatrix to be fft'ed
    * @param canIFFT implicit delegate which is used for implementation. End-users should not use this argument.
    * @return
    */
  def inverseFourierTransform[Input, Output](v: Input)(implicit canIFFT: CanIFFT[Input, Output]): Output = canIFFT(v)
  /**Deprecated, see [[breeze.signal.inverseFourierTransform]]*/
  @deprecated("use inverseFourierTransform", "v.0.6")
  def ifft[Input, Output](v: Input)(implicit canIFFT: CanIFFT[Input, Output]): Output = canIFFT(v)
  // </editor-fold>

  // <editor-fold desc="Convolution">

  /**Convolves to DenseVectors or DenseMatrixes.</p>
    * Implementation is via the implicit trait CanConvolve[ InputType,  OutputType ],
    * which is found in breeze.signal.support.CanConvolve.scala.
    *
    * @param kernel DenseVector or DenseMatrix kernel
    * @param data DenseVector or DenseMatrix to be convolved
    * @param canConvolve implicit delegate which is used for implementation. End-users should not use this argument.
    * @return
    */
  def convolve[Input, Output](kernel: Input, data: Input, overhangOpt: OverhangOpt = OverhangOpt.Default())
                             (implicit canConvolve: CanConvolve[Input, Output]): Output =
    canConvolve(kernel, data, overhangOpt)

  // </editor-fold>
=======

>>>>>>> 92715045

}<|MERGE_RESOLUTION|>--- conflicted
+++ resolved
@@ -15,10 +15,7 @@
 limitations under the License.
 */
 
-<<<<<<< HEAD
-import breeze.signal.support.{OverhangOpt, CanConvolve, CanFFT, CanIFFT}
-=======
->>>>>>> 92715045
+import breeze.signal.support.{OverhangOpt, CanConvolve}
 
 /**This package provides digital signal processing functions.
  *
@@ -26,46 +23,11 @@
  */
 package object signal {
 
-<<<<<<< HEAD
   // <editor-fold desc="Fourier Transforms">
-  /**Returns the fast fourier transform of a DenseVector or DenseMatrix. Currently,
-   * DenseVector/DenseMatrix types of Double and Complex are supported. Scaling
-   * follows the common signal processing convention, i.e. <b>no scaling on forward DFT</b>,
-   * and 1/n scaling for the inverse DFT. Of note, fft(x: DenseMatrix[Double]) will
-   * perform the 2D fft in both row and column dimensions, as opposed to the MatLab
-   * toolbox syntax, which performs column-wise 1D fft.</p>
-   * Implementation is via the implicit trait CanFFT[ InputType,  OutputType ],
-   * which is found in breeze.signal.support.CanFFT.scala.
-   *
-   * @param v DenseVector or DenseMatrix to be fft'ed
-   * @param canFFT implicit delegate which is used for implementation. End-users should not use this argument.
-   * @return
-   */
-  def fourierTransform[Input, Output](v: Input)(implicit canFFT: CanFFT[Input, Output]): Output = canFFT(v)
-  /**Deprecated, see [[breeze.signal.fourierTransform]]*/
   @deprecated("use fourierTransform", "v.0.6")
-  def fft[Input, Output](v: Input)(implicit canFFT: CanFFT[Input, Output]): Output = canFFT(v)
-
-  /**Returns the inverse fast fourier transform of a DenseVector or DenseMatrix. Currently,
-    * DenseVector/DenseMatrix types of Double and Complex are supported. Scaling
-    * follows the common signal processing convention, i.e. no scaling on forward DFT,
-    * and <b>1/n scaling for the inverse DFT</b>. Of note, ifft(x: DenseMatrix[Double]) will
-    * perform the 2D ifft in both row and column dimensions, as opposed to the MatLab
-    * toolbox syntax, which performs column-wise 1D ifft.</p>
-    * Implementation is via the implicit trait CanIFFT[ InputType,  OutputType ],
-    * which is found in breeze.signal.support.CanIFFT.scala.
-    *
-    * @param v DenseVector or DenseMatrix to be fft'ed
-    * @param canIFFT implicit delegate which is used for implementation. End-users should not use this argument.
-    * @return
-    */
-  def inverseFourierTransform[Input, Output](v: Input)(implicit canIFFT: CanIFFT[Input, Output]): Output = canIFFT(v)
-  /**Deprecated, see [[breeze.signal.inverseFourierTransform]]*/
+  val fft:fourierTransform.type = fourierTransform
   @deprecated("use inverseFourierTransform", "v.0.6")
-  def ifft[Input, Output](v: Input)(implicit canIFFT: CanIFFT[Input, Output]): Output = canIFFT(v)
-  // </editor-fold>
-
-  // <editor-fold desc="Convolution">
+  val ifft:inverseFourierTransform.type = inverseFourierTransform
 
   /**Convolves to DenseVectors or DenseMatrixes.</p>
     * Implementation is via the implicit trait CanConvolve[ InputType,  OutputType ],
@@ -81,8 +43,5 @@
     canConvolve(kernel, data, overhangOpt)
 
   // </editor-fold>
-=======
-
->>>>>>> 92715045
 
 }