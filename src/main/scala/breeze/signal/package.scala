package breeze
/*
Copyright 2012 David Hall

Licensed under the Apache License, Version 2.0 (the "License")
you may not use this file except in compliance with the License.
You may obtain a copy of the License at

http://www.apache.org/licenses/LICENSE-2.0

Unless required by applicable law or agreed to in writing, software
distributed under the License is distributed on an "AS IS" BASIS,
WITHOUT WARRANTIES OR CONDITIONS OF ANY KIND, either express or implied.
See the License for the specific language governing permissions and
limitations under the License.
*/

<<<<<<< HEAD
import breeze.signal._
import breeze.signal.support._
import breeze.signal.filter.{FIRKernel1D, FilterKernel}

=======
import breeze.signal.support.{CanFFT, CanIFFT}
import breeze.signal.support.{CanHaarTransform, CanInverseHaarTransform}
>>>>>>> 7ebbff52

/**This package provides digital signal processing functions.
 *
 * @author ktakagaki
 */
package object signal {

  @deprecated("use fourierTransform", "v.0.6")
  val fft:fourierTransform.type = fourierTransform
  @deprecated("use inverseFourierTransform", "v.0.6")
  val ifft:inverseFourierTransform.type = inverseFourierTransform

  // <editor-fold desc="convolve, correlate">
  /**Convolves DenseVectors.</p>
    * Implementation is via the implicit trait CanConvolve[ InputType,  OutputType ],
    * which is found in breeze.signal.support.CanConvolve.scala.
    *
    * @param kernel DenseVector or DenseMatrix kernel
    * @param data DenseVector or DenseMatrix to be convolved
    * @param canConvolve implicit delegate which is used for implementation. End-users should not use this argument.
    */
  def convolve[Input, Output](data: Input, kernel: Input,
                              overhang: OptOverhang = OptOverhang.None(),
                              padding: OptPadding = OptPadding.Value(0d),
                              method: OptMethod = Automatic()
                              )
                             (implicit canConvolve: CanConvolve[Input, Output]): Output =
    canConvolve(data, kernel, correlate=false, overhang, padding, method)

  /**Correlates DenseVectors.</p>
    * Implementation is via the implicit trait CanConvolve[ InputType,  OutputType ],
    * which is found in breeze.signal.support.CanConvolve.scala.
    * See [[breeze.signal.convolve]] for options and other information.
    */
  def correlate[Input, Output](data: Input, kernel: Input,
                              overhang: OptOverhang = OptOverhang.None(),
                              padding: OptPadding = OptPadding.Value(0d),
                              method: OptMethod = Automatic()
                               )
                             (implicit canConvolve: CanConvolve[Input, Output]): Output =
    canConvolve(data, kernel, correlate=true, overhang, padding, method)

  // </editor-fold>

//  def filter[Input, Kernel, Output](data: Input, kernel: Kernel,
//                             padding: OptPadding = OptPadding.Boundary)
//        (implicit canFilter: CanFilter[Input, Kernel, Output]): Output =
//    canFilter(data, kernel, padding)
//
//  def filterBandpass[Input, Output](data: Input, omega: (Double, Double),
//                             sampleRate: Double = 1d,
//                             optKernelType: OptKernelType = OptKernelType.optFirwin,
//                             padding: OptPadding = OptPadding.Boundary)
//        (implicit canFilterBPBS: CanFilterBPBS[Input, FIRKernel1D, Output]): Output =
//    canFilterBPBS(data, omega, sampleRate, optKernelType, padding, bandStop = false)

  /**Return the padded fast haar transformation of a DenseVector or DenseMatrix. Note that
   * the output will always be padded to a power of 2.</p>
   * A matrix will cause a 2D fht. The 2D haar transformation is defined for squared power of 2
   * matrices. A new matrix will thus be created and the old matrix will be placed in the upper-left
   * part of the new matrix. Avoid calling this method with a matrix that has few cols / many rows or
   * many cols / few rows (e.g. 1000000 x 3) as this will cause a very high memory consumption.
   *
   * @see https://en.wikipedia.org/wiki/Haar_wavelet
   * @param v DenseVector or DenseMatrix to be transformed.
   * @param canFHT implicit delegate which is used for implementation. End-users should not use this argument.
   * @return DenseVector or DenseMatrix
   */
  def haarTransform[Input, Output](v : Input)(implicit canHaarTransform: CanHaarTransform[Input, Output]): Output =
    canHaarTransform(v)

  /**Returns the inverse fast haar transform for a DenseVector or DenseMatrix.
   *
   */
  def inverseHaarTransform[Input, Output](v : Input)
      (implicit canInverseHaarTransform: CanInverseHaarTransform[Input, Output]): Output =
          canInverseHaarTransform(v)

}<|MERGE_RESOLUTION|>--- conflicted
+++ resolved
@@ -15,15 +15,10 @@
 limitations under the License.
 */
 
-<<<<<<< HEAD
 import breeze.signal._
 import breeze.signal.support._
 import breeze.signal.filter.{FIRKernel1D, FilterKernel}
-
-=======
-import breeze.signal.support.{CanFFT, CanIFFT}
 import breeze.signal.support.{CanHaarTransform, CanInverseHaarTransform}
->>>>>>> 7ebbff52
 
 /**This package provides digital signal processing functions.
  *
@@ -89,7 +84,7 @@
    *
    * @see https://en.wikipedia.org/wiki/Haar_wavelet
    * @param v DenseVector or DenseMatrix to be transformed.
-   * @param canFHT implicit delegate which is used for implementation. End-users should not use this argument.
+   * @param canHaarTransform implicit delegate which is used for implementation. End-users should not use this argument.
    * @return DenseVector or DenseMatrix
    */
   def haarTransform[Input, Output](v : Input)(implicit canHaarTransform: CanHaarTransform[Input, Output]): Output =
