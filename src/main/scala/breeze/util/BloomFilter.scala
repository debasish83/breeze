--- conflicted
+++ resolved
@@ -27,12 +27,8 @@
  *
  * @author dlwh
  */
-<<<<<<< HEAD
-class BloomFilter[@specialized(Int, Long) T](val numBuckets: Int, val numHashFunctions: Int, val bits: util.BitSet) extends (T=>Boolean) {
-=======
 @SerialVersionUID(1L)
 class BloomFilter[@specialized(Int, Long) T](val numBuckets: Int, val numHashFunctions: Int, val bits: util.BitSet) extends (T=>Boolean) with Serializable {
->>>>>>> f6026845
   def this(numBuckets: Int, numHashFunctions: Int) = this(numBuckets, numHashFunctions, new util.BitSet(numBuckets))
   def this(numBuckets: Int) = this(numBuckets, 3)
 
@@ -48,8 +44,6 @@
   }
 
   def contains(o: T) = apply(o)
-<<<<<<< HEAD
-=======
 
   /**
    *
@@ -58,7 +52,6 @@
    * @return the fraction of bits that are set
    */
   def load: Double = bits.cardinality().toDouble / numBuckets
->>>>>>> f6026845
 
   override def equals(other: Any) = other match {
     case that: BloomFilter[_] =>
